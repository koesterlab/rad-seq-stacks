--- conflicted
+++ resolved
@@ -18,7 +18,6 @@
     conda:
         "../envs/seqtk.yaml"
     shell:
-<<<<<<< HEAD
         "seqtk trimfq -b {params.spacer} {input} > {output}"
 
 
@@ -55,6 +54,8 @@
         "dedup/{unit}.dbr-grouped.bam"
     output:
         "dedup/{unit}.consensus.bam"
+    conda:
+        "../envs/fgbio.yaml"
     shell:
         "fgbio CallMolecularConsensusReads --input {input} --output {output}"
 
@@ -65,12 +66,10 @@
     output:
         "dedup/{unit}.consensus.1.fq.gz",
         "dedup/{unit}.consensus.2.fq.gz"
+    conda:
+        "../envs/samtools.yaml"
     shell:
         "samtools fastq -1 {output[0]} -2 {output[1]} {input}"
-=======
-        # TODO look up spacer length in units.tsv
-        "seqtk trimfq -b3 {input} > {output}"
->>>>>>> 328be4de
 
 
 rule extract:
